--- conflicted
+++ resolved
@@ -25,15 +25,9 @@
   // 调试模式
   DEBUG_MODE: false,
   // 当前版本
-<<<<<<< HEAD
   BUILD_TIMESTAMP: 1678277266,
   // 当前版本 commit id
   BUILD_VERSION: "895b58e"
-=======
-  BUILD_TIMESTAMP: 1678270963,
-  // 当前版本 commit id
-  BUILD_VERSION: "d11d9ce"
->>>>>>> 11283dd6
 };
 var CONST = {
   PASSWORD_KEY: "chat_history_password",
@@ -469,7 +463,7 @@
     return sendMessageToTelegram(`\u5F53\u524D\u5DF2\u7ECF\u662F\u6700\u65B0\u7248\u672C, \u5F53\u524D\u7248\u672C: ${JSON.stringify(current)}`);
   }
 }
-<<<<<<< HEAD
+
 async function commandUsage() {
   const usage = await DATABASE.get(SHARE_CONTEXT.usageKey).then((res) => JSON.parse(res));
   let text = "\u{1F4CA} \u5F53\u524D\u673A\u5668\u4EBA\u7528\u91CF\n\n";
@@ -496,13 +490,13 @@
     text += "- \u6682\u65E0\u7528\u91CF";
   }
   return sendMessageToTelegram(text);
-=======
+}
+
 async function commandSystem(message) {
   let msg = `\u5F53\u524D\u7CFB\u7EDF\u4FE1\u606F\u5982\u4E0B:
 `;
   msg += "\u5F53\u524DOpenAI\u63A5\u53E3\u4F7F\u7528\u6A21\u578B:" + ENV.CHAT_MODEL + "\n";
   return sendMessageToTelegram(msg);
->>>>>>> 11283dd6
 }
 async function handleCommandMessage(message) {
   for (const key in commandHandlers) {
