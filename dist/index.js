--- conflicted
+++ resolved
@@ -28,17 +28,11 @@
   // 调试模式
   DEBUG_MODE: false,
   // 当前版本
-<<<<<<< HEAD
-  BUILD_TIMESTAMP: 1678282101,
-  // 当前版本 commit id
-  BUILD_VERSION: "8db0640"
-=======
   BUILD_TIMESTAMP: 1678340382,
   // 当前版本 commit id
   BUILD_VERSION: "6774df5",
   // 全局默认初始化消息
   SYSTEM_INIT_MESSAGE: "\u4F60\u662F\u4E00\u4E2A\u5F97\u529B\u7684\u52A9\u624B"
->>>>>>> c90b8a25
 };
 var CONST = {
   PASSWORD_KEY: "chat_history_password",
