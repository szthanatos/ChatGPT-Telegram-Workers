--- conflicted
+++ resolved
@@ -23,15 +23,9 @@
   // 调试模式
   DEBUG_MODE: false,
   // 当前版本
-<<<<<<< HEAD
-  BUILD_TIMESTAMP: 1678190428,
-  // 当前版本 commit id
-  BUILD_VERSION: "69afcf5"
-=======
   BUILD_TIMESTAMP: 1678199246,
   // 当前版本 commit id
   BUILD_VERSION: "25f64d1"
->>>>>>> 066efc07
 };
 var CONST = {
   PASSWORD_KEY: "chat_history_password",
