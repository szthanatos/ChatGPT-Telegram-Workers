// src/env.js
var ENV = {
  API_KEY: null,
  TELEGRAM_AVAILABLE_TOKENS: [],
  TELEGRAM_BOT_NAME: [],
  I_AM_A_GENEROUS_PERSON: false,
  CHAT_WHITE_LIST: [],
  CHAT_GROUP_WHITE_LIST: [],
  GROUP_CHAT_BOT_ENABLE: true,
  GROUP_CHAT_BOT_SHARE_MODE: false,
  AUTO_TRIM_HISTORY: false,
  MAX_HISTORY_LENGTH: 20,
  DEBUG_MODE: false,
<<<<<<< HEAD
  BUILD_TIMESTAMP: 1678171234,
  BUILD_VERSION: "2ed220a"
=======
  // 当前版本
  BUILD_TIMESTAMP: 1678167980,
  // 当前版本 commit id
  BUILD_VERSION: "6bd5596"
>>>>>>> 17dd60bb
};
var CONST = {
  PASSWORD_KEY: "chat_history_password",
  GROUP_TYPES: ["group", "supergroup"]
};
var DATABASE = null;
function initEnv(env) {
  DATABASE = env.DATABASE;
  for (const key in ENV) {
    if (env[key]) {
      switch (typeof ENV[key]) {
        case "number":
          ENV[key] = parseInt(env[key]) || ENV[key];
          break;
        case "boolean":
          ENV[key] = (env[key] || "false") === "true";
          break;
        case "object":
          if (Array.isArray(ENV[key])) {
            ENV[key] = env[key].split(",");
          } else {
            ENV[key] = env[key];
          }
          break;
        default:
          ENV[key] = env[key];
          break;
      }
    }
  }
  {
    if (env.TELEGRAM_TOKEN && !ENV.TELEGRAM_AVAILABLE_TOKENS.includes(env.TELEGRAM_TOKEN)) {
      if (env.BOT_NAME && ENV.TELEGRAM_AVAILABLE_TOKENS.length === ENV.TELEGRAM_BOT_NAME.length) {
        ENV.TELEGRAM_BOT_NAME.push(env.BOT_NAME);
      }
      ENV.TELEGRAM_AVAILABLE_TOKENS.push(env.TELEGRAM_TOKEN);
    }
  }
}

// src/context.js
var USER_CONFIG = {
  SYSTEM_INIT_MESSAGE: "\u4F60\u662F\u4E00\u4E2A\u5F97\u529B\u7684\u52A9\u624B",
  OPENAI_API_EXTRA_PARAMS: {}
};
var CURRENT_CHAT_CONTEXT = {
  chat_id: null,
  reply_to_message_id: null,
  parse_mode: "Markdown"
};
var SHARE_CONTEXT = {
  currentBotId: null,
  currentBotToken: null,
  currentBotName: null,
  chatHistoryKey: null,
  configStoreKey: null,
  groupAdminKey: null,
  chatType: null,
  chatId: null,
  speekerId: null
};
async function initUserConfig(id) {
  try {
    const userConfig = await DATABASE.get(SHARE_CONTEXT.configStoreKey).then(
      (res) => JSON.parse(res) || {}
    );
    for (const key in userConfig) {
      if (USER_CONFIG.hasOwnProperty(key) && typeof USER_CONFIG[key] === typeof userConfig[key]) {
        USER_CONFIG[key] = userConfig[key];
      }
    }
  } catch (e) {
    console.error(e);
  }
}

// src/telegram.js
async function sendMessageToTelegram(message, token, context) {
  return await fetch(
    `https://api.telegram.org/bot${token || SHARE_CONTEXT.currentBotToken}/sendMessage`,
    {
      method: "POST",
      headers: {
        "Content-Type": "application/json"
      },
      body: JSON.stringify({
        ...context || CURRENT_CHAT_CONTEXT,
        text: message
      })
    }
  );
}
async function sendChatActionToTelegram(action, token) {
  return await fetch(
    `https://api.telegram.org/bot${token || SHARE_CONTEXT.currentBotToken}/sendChatAction`,
    {
      method: "POST",
      headers: {
        "Content-Type": "application/json"
      },
      body: JSON.stringify({
        chat_id: CURRENT_CHAT_CONTEXT.chat_id,
        action
      })
    }
  ).then((res) => res.json());
}
async function bindTelegramWebHook(token, url) {
  return await fetch(
    `https://api.telegram.org/bot${token}/setWebhook`,
    {
      method: "POST",
      headers: {
        "Content-Type": "application/json"
      },
      body: JSON.stringify({
        url
      })
    }
  ).then((res) => res.json());
}
async function getChatRole(id) {
  let groupAdmin;
  try {
    groupAdmin = await DATABASE.get(SHARE_CONTEXT.groupAdminKey).then(
      (res) => JSON.parse(res)
    );
  } catch (e) {
    console.error(e);
    return e.message;
  }
  if (!groupAdmin || !Array.isArray(groupAdmin) || groupAdmin.length === 0) {
    const administers = await getChatAdminister(CURRENT_CHAT_CONTEXT.chat_id);
    if (administers == null) {
      return null;
    }
    groupAdmin = administers;
    await DATABASE.put(
      SHARE_CONTEXT.groupAdminKey,
      JSON.stringify(groupAdmin),
      { expiration: Date.now() / 1e3 + 60 }
    );
  }
  for (let i = 0; i < groupAdmin.length; i++) {
    const user = groupAdmin[i];
    if (user.user.id === id) {
      return user.status;
    }
  }
  return "member";
}
async function getChatAdminister(chatId, token) {
  try {
    const resp = await fetch(
      `https://api.telegram.org/bot${token || SHARE_CONTEXT.currentBotToken}/getChatAdministrators`,
      {
        method: "POST",
        headers: {
          "Content-Type": "application/json"
        },
        body: JSON.stringify({ chat_id: chatId })
      }
    ).then((res) => res.json());
    if (resp.ok) {
      return resp.result;
    }
  } catch (e) {
    console.error(e);
    return null;
  }
}

// src/openai.js
async function sendMessageToChatGPT(message, history) {
  try {
    const body = {
      model: "gpt-3.5-turbo",
      ...USER_CONFIG.OPENAI_API_EXTRA_PARAMS,
      messages: [...history || [], { role: "user", content: message }]
    };
    const resp = await fetch("https://api.openai.com/v1/chat/completions", {
      method: "POST",
      headers: {
        "Content-Type": "application/json",
        "Authorization": `Bearer ${ENV.API_KEY}`
      },
      body: JSON.stringify(body)
    }).then((res) => res.json());
    if (resp.error?.message) {
      return `OpenAI API \u9519\u8BEF
> ${resp.error.message}}`;
    }
    return resp.choices[0].message.content;
  } catch (e) {
    console.error(e);
    return `\u6211\u4E0D\u77E5\u9053\u8BE5\u600E\u4E48\u56DE\u7B54
> ${e.message}}`;
  }
}

// src/command.js
var commandHandlers = {
  "/help": {
    help: "\u83B7\u53D6\u547D\u4EE4\u5E2E\u52A9",
    fn: commandGetHelp
  },
  "/new": {
    help: "\u53D1\u8D77\u65B0\u7684\u5BF9\u8BDD",
    fn: commandCreateNewChatContext
  },
  "/start": {
    help: "\u83B7\u53D6\u4F60\u7684ID\uFF0C\u5E76\u53D1\u8D77\u65B0\u7684\u5BF9\u8BDD",
    fn: commandCreateNewChatContext
  },
  "/version": {
    help: "\u83B7\u53D6\u5F53\u524D\u7248\u672C\u53F7, \u5224\u65AD\u662F\u5426\u9700\u8981\u66F4\u65B0",
    fn: commandFetchUpdate
  },
  "/setenv": {
    help: "\u8BBE\u7F6E\u7528\u6237\u914D\u7F6E\uFF0C\u547D\u4EE4\u5B8C\u6574\u683C\u5F0F\u4E3A /setenv KEY=VALUE",
    fn: commandUpdateUserConfig
  }
};
async function commandGetHelp(message, command, subcommand) {
  const helpMsg = "\u5F53\u524D\u652F\u6301\u4EE5\u4E0B\u547D\u4EE4:\n" + Object.keys(commandHandlers).map((key) => `${key}\uFF1A${commandHandlers[key].help}`).join("\n");
  return sendMessageToTelegram(helpMsg);
}
async function commandCreateNewChatContext(message, command, subcommand) {
  try {
    await DATABASE.delete(SHARE_CONTEXT.chatHistoryKey);
    if (command === "/new") {
      return sendMessageToTelegram("\u65B0\u7684\u5BF9\u8BDD\u5DF2\u7ECF\u5F00\u59CB");
    } else {
      if (SHARE_CONTEXT.chatType === "private") {
        return sendMessageToTelegram(
          `\u65B0\u7684\u5BF9\u8BDD\u5DF2\u7ECF\u5F00\u59CB\uFF0C\u4F60\u7684ID(${CURRENT_CHAT_CONTEXT.chat_id})`
        );
      } else {
        return sendMessageToTelegram(
          `\u65B0\u7684\u5BF9\u8BDD\u5DF2\u7ECF\u5F00\u59CB\uFF0C\u7FA4\u7EC4ID(${CURRENT_CHAT_CONTEXT.chat_id})`
        );
      }
    }
  } catch (e) {
    return sendMessageToTelegram(`ERROR: ${e.message}`);
  }
}
async function commandUpdateUserConfig(message, command, subcommand) {
  const kv = subcommand.indexOf("=");
  if (kv === -1) {
    return sendMessageToTelegram(
      "\u914D\u7F6E\u9879\u683C\u5F0F\u9519\u8BEF: \u547D\u4EE4\u5B8C\u6574\u683C\u5F0F\u4E3A /setenv KEY=VALUE"
    );
  }
  const key = subcommand.slice(0, kv);
  const value = subcommand.slice(kv + 1);
  try {
    switch (typeof USER_CONFIG[key]) {
      case "number":
        USER_CONFIG[key] = Number(value);
        break;
      case "boolean":
        USER_CONFIG[key] = value === "true";
        break;
      case "string":
        USER_CONFIG[key] = value;
        break;
      case "object":
        const object = JSON.parse(value);
        if (typeof object === "object") {
          USER_CONFIG[key] = object;
          break;
        }
        return sendMessageToTelegram("\u4E0D\u652F\u6301\u7684\u914D\u7F6E\u9879\u6216\u6570\u636E\u7C7B\u578B\u9519\u8BEF");
      default:
        return sendMessageToTelegram("\u4E0D\u652F\u6301\u7684\u914D\u7F6E\u9879\u6216\u6570\u636E\u7C7B\u578B\u9519\u8BEF");
    }
    await DATABASE.put(
      SHARE_CONTEXT.configStoreKey,
      JSON.stringify(USER_CONFIG)
    );
    return sendMessageToTelegram("\u66F4\u65B0\u914D\u7F6E\u6210\u529F");
  } catch (e) {
    return sendMessageToTelegram(`\u914D\u7F6E\u9879\u683C\u5F0F\u9519\u8BEF: ${e.message}`);
  }
}
async function commandFetchUpdate(message, command, subcommand) {
  const config = {
    headers: {
      "User-Agent": "TBXark/ChatGPT-Telegram-Workers"
    }
  };
  const ts = "https://raw.githubusercontent.com/TBXark/ChatGPT-Telegram-Workers/master/dist/timestamp";
  const sha = "https://api.github.com/repos/TBXark/ChatGPT-Telegram-Workers/commits/master";
  const shaValue = await fetch(sha, config).then((res) => res.json()).then((res) => res.sha.slice(0, 7));
  const tsValue = await fetch(ts, config).then((res) => res.text()).then((res) => Number(res.trim()));
  const current = {
    ts: ENV.BUILD_TIMESTAMP,
    sha: ENV.BUILD_VERSION
  };
  const online = {
    ts: tsValue,
    sha: shaValue
  };
  if (current.ts < online.ts) {
    return sendMessageToTelegram(
      ` \u53D1\u73B0\u65B0\u7248\u672C\uFF0C \u5F53\u524D\u7248\u672C: ${JSON.stringify(current)}\uFF0C\u6700\u65B0\u7248\u672C: ${JSON.stringify(online)}`
    );
  } else {
    return sendMessageToTelegram(`\u5F53\u524D\u5DF2\u7ECF\u662F\u6700\u65B0\u7248\u672C, \u5F53\u524D\u7248\u672C: ${JSON.stringify(current)}`);
  }
}
async function handleCommandMessage(message) {
  for (const key in commandHandlers) {
    if (message.text === key || message.text.startsWith(key + " ")) {
      try {
        if (CONST.GROUP_TYPES.includes(SHARE_CONTEXT.chatType)) {
          const chatRole = await getChatRole(SHARE_CONTEXT.speekerId);
          if (chatRole === null) {
            return sendMessageToTelegram("\u8EAB\u4EFD\u6743\u9650\u9A8C\u8BC1\u5931\u8D25");
          }
          if (!["administrator", "creator"].includes(chatRole)) {
            return sendMessageToTelegram("\u4F60\u4E0D\u662F\u7BA1\u7406\u5458\uFF0C\u65E0\u6743\u64CD\u4F5C");
          }
        }
      } catch (e) {
        return sendMessageToTelegram(`\u8EAB\u4EFD\u9A8C\u8BC1\u51FA\u9519:` + e.message);
      }
      const command = commandHandlers[key];
      const subcommand = message.text.substring(key.length).trim();
      try {
        return await command.fn(message, key, subcommand);
      } catch (e) {
        return sendMessageToTelegram(`\u547D\u4EE4\u6267\u884C\u9519\u8BEF: ${e.message}`);
      }
    }
  }
  return null;
}
async function setCommandForTelegram(token) {
  return await fetch(
    `https://api.telegram.org/bot${token}/setMyCommands`,
    {
      method: "POST",
      headers: {
        "Content-Type": "application/json"
      },
      body: JSON.stringify({
        commands: Object.keys(commandHandlers).map((key) => ({
          command: key,
          description: commandHandlers[key].help
        }))
      })
    }
  ).then((res) => res.json());
}

// src/message.js
var MAX_TOKEN_LENGTH = 2048;
async function msgInitTelegramToken(message, request) {
  try {
    const { pathname } = new URL(request.url);
    const token = pathname.match(
      /^\/telegram\/(\d+:[A-Za-z0-9_-]{35})\/webhook/
    )[1];
    const telegramIndex = ENV.TELEGRAM_AVAILABLE_TOKENS.indexOf(token);
    if (telegramIndex === -1) {
      throw new Error("Token not found");
    }
    SHARE_CONTEXT.currentBotToken = token;
    SHARE_CONTEXT.currentBotId = token.split(":")[0];
    if (ENV.TELEGRAM_BOT_NAME.length > telegramIndex) {
      SHARE_CONTEXT.currentBotName = ENV.TELEGRAM_BOT_NAME[telegramIndex];
    }
  } catch (e) {
    return new Response(
      e.message,
      { status: 200 }
    );
  }
}
async function msgInitChatContext(message) {
  const id = message?.chat?.id;
  if (id === void 0 || id === null) {
    return new Response("ID NOT FOUND", { status: 200 });
  }
  let historyKey = `history:${id}`;
  let configStoreKey = `user_config:${id}`;
  let groupAdminKey = null;
  await initUserConfig(id);
  CURRENT_CHAT_CONTEXT.chat_id = id;
  if (SHARE_CONTEXT.currentBotId) {
    historyKey += `:${SHARE_CONTEXT.currentBotId}`;
    configStoreKey += `:${SHARE_CONTEXT.currentBotId}`;
  }
  if (CONST.GROUP_TYPES.includes(message.chat?.type)) {
    CURRENT_CHAT_CONTEXT.reply_to_message_id = message.message_id;
    if (!ENV.GROUP_CHAT_BOT_SHARE_MODE && message.from.id) {
      historyKey += `:${message.from.id}`;
      configStoreKey += `:${message.from.id}`;
    }
    groupAdminKey = `group_admin:${id}`;
  }
  SHARE_CONTEXT.chatHistoryKey = historyKey;
  SHARE_CONTEXT.configStoreKey = configStoreKey;
  SHARE_CONTEXT.groupAdminKey = groupAdminKey;
  SHARE_CONTEXT.chatType = message.chat?.type;
  SHARE_CONTEXT.chatId = message.chat.id;
  SHARE_CONTEXT.speekerId = message.from.id || message.chat.id;
  return null;
}
async function msgSaveLastMessage(message) {
  if (ENV.DEBUG_MODE) {
    const lastMessageKey = `last_message:${SHARE_CONTEXT.chatHistoryKey}`;
    await DATABASE.put(lastMessageKey, JSON.stringify(message));
  }
  return null;
}
async function msgCheckEnvIsReady(message) {
  if (!ENV.API_KEY) {
    return sendMessageToTelegram("OpenAI API Key \u672A\u8BBE\u7F6E");
  }
  if (!DATABASE) {
    return sendMessageToTelegram("DATABASE \u672A\u8BBE\u7F6E");
  }
  return null;
}
async function msgFilterWhiteList(message) {
  if (ENV.I_AM_A_GENEROUS_PERSON) {
    return null;
  }
  if (SHARE_CONTEXT.chatType === "private") {
    if (!ENV.CHAT_WHITE_LIST.includes(`${CURRENT_CHAT_CONTEXT.chat_id}`)) {
      return sendMessageToTelegram(
        `\u4F60\u6CA1\u6709\u6743\u9650\u4F7F\u7528\u8FD9\u4E2A\u547D\u4EE4, \u8BF7\u8BF7\u8054\u7CFB\u7BA1\u7406\u5458\u6DFB\u52A0\u4F60\u7684ID(${CURRENT_CHAT_CONTEXT.chat_id})\u5230\u767D\u540D\u5355`
      );
    }
    return null;
  } else if (CONST.GROUP_TYPES.includes(SHARE_CONTEXT.chatType)) {
    if (!ENV.GROUP_CHAT_BOT_ENABLE) {
      return new Response("ID SUPPORT", { status: 200 });
    }
    if (!ENV.CHAT_GROUP_WHITE_LIST.includes(`${CURRENT_CHAT_CONTEXT.chat_id}`)) {
      return sendMessageToTelegram(
        `\u8BE5\u7FA4\u672A\u5F00\u542F\u804A\u5929\u6743\u9650, \u8BF7\u8BF7\u8054\u7CFB\u7BA1\u7406\u5458\u6DFB\u52A0\u7FA4ID(${CURRENT_CHAT_CONTEXT.chat_id})\u5230\u767D\u540D\u5355`
      );
    }
    return null;
  }
  return sendMessageToTelegram(
    `\u6682\u4E0D\u652F\u6301\u8BE5\u7C7B\u578B(${SHARE_CONTEXT.chatType})\u7684\u804A\u5929`
  );
}
async function msgFilterNonTextMessage(message) {
  if (!message.text) {
    return sendMessageToTelegram("\u6682\u4E0D\u652F\u6301\u975E\u6587\u672C\u683C\u5F0F\u6D88\u606F");
  }
  return null;
}
async function msgHandleGroupMessage(message) {
  if (!message.text) {
    return new Response("NON TEXT MESSAGE", { status: 200 });
  }
  const botName = SHARE_CONTEXT.currentBotName;
  if (botName) {
    let mentioned = false;
    if (message.reply_to_message) {
      if (message.reply_to_message.from.username === botName) {
        mentioned = true;
      }
    }
    if (message.entities) {
      let content = "";
      let offset = 0;
      message.entities.forEach((entity) => {
        switch (entity.type) {
          case "bot_command":
            if (!mentioned) {
              const mention = message.text.substring(
                entity.offset,
                entity.offset + entity.length
              );
              if (mention.endsWith(botName)) {
                mentioned = true;
              }
              const cmd = mention.replaceAll("@" + botName, "").replaceAll(botName).trim();
              content += cmd;
              offset = entity.offset + entity.length;
            }
            break;
          case "mention":
          case "text_mention":
            if (!mentioned) {
              const mention = message.text.substring(
                entity.offset,
                entity.offset + entity.length
              );
              if (mention === botName || mention === "@" + botName) {
                mentioned = true;
              }
            }
            content += message.text.substring(offset, entity.offset);
            offset = entity.offset + entity.length;
            break;
        }
      });
      content += message.text.substring(offset, message.text.length);
      message.text = content.trim();
    }
    if (!mentioned) {
      return new Response("NOT MENTIONED", { status: 200 });
    } else {
      return null;
    }
  }
  return new Response("NOT SET BOTNAME", { status: 200 });
  ;
}
async function msgHandleCommand(message) {
  return await handleCommandMessage(message);
}
async function msgChatWithOpenAI(message) {
  try {
    sendChatActionToTelegram("typing").then(console.log).catch(console.error);
    const historyKey = SHARE_CONTEXT.chatHistoryKey;
    const { real: history, fake: fakeHistory } = await loadHistory(historyKey);
    const answer = await sendMessageToChatGPT(message.text, fakeHistory || history);
    history.push({ role: "user", content: message.text || "" });
    history.push({ role: "assistant", content: answer });
    await DATABASE.put(historyKey, JSON.stringify(history));
    return sendMessageToTelegram(answer);
  } catch (e) {
    return sendMessageToTelegram(`ERROR:CHAT: ${e.message}`);
  }
}
async function processMessageByChatType(message) {
  const handlerMap = {
    "private": [
      msgFilterWhiteList,
      msgFilterNonTextMessage,
      msgHandleCommand
    ],
    "group": [
      msgHandleGroupMessage,
      msgFilterWhiteList,
      msgHandleCommand
    ],
    "supergroup": [
      msgHandleGroupMessage,
      msgFilterWhiteList,
      msgHandleCommand
    ]
  };
  if (!handlerMap.hasOwnProperty(SHARE_CONTEXT.chatType)) {
    return sendMessageToTelegram(
      `\u6682\u4E0D\u652F\u6301\u8BE5\u7C7B\u578B(${SHARE_CONTEXT.chatType})\u7684\u804A\u5929`
    );
  }
  const handlers = handlerMap[SHARE_CONTEXT.chatType];
  for (const handler of handlers) {
    try {
      const result = await handler(message);
      if (result && result instanceof Response) {
        return result;
      }
    } catch (e) {
      console.error(e);
      return sendMessageToTelegram(
        `\u5904\u7406(${SHARE_CONTEXT.chatType})\u7684\u804A\u5929\u6D88\u606F\u51FA\u9519`
      );
    }
  }
  return null;
}
async function loadHistory(key) {
  const initMessage = { role: "system", content: USER_CONFIG.SYSTEM_INIT_MESSAGE };
  let history = [];
  try {
    history = await DATABASE.get(key).then((res) => JSON.parse(res));
  } catch (e) {
    console.error(e);
  }
  if (!history || !Array.isArray(history) || history.length === 0) {
    history = [initMessage];
  }
  if (ENV.AUTO_TRIM_HISTORY && ENV.MAX_HISTORY_LENGTH > 0) {
    if (history.length > ENV.MAX_HISTORY_LENGTH) {
      history.splice(history.length - ENV.MAX_HISTORY_LENGTH + 2);
    }
    let tokenLength = 0;
    for (let i = history.length - 1; i >= 0; i--) {
      const historyItem = history[i];
      let length = 0;
      if (historyItem.content) {
        length = Array.from(historyItem.content).length;
      } else {
        historyItem.content = "";
      }
      tokenLength += length;
      if (tokenLength > MAX_TOKEN_LENGTH) {
        history.splice(i);
        break;
      }
    }
  }
  return { real: history };
}
async function handleMessage(request) {
  const { message } = await request.json();
  const handlers = [
    msgInitTelegramToken,
    msgInitChatContext,
    msgSaveLastMessage,
    msgCheckEnvIsReady,
    processMessageByChatType,
    msgChatWithOpenAI
  ];
  for (const handler of handlers) {
    try {
      const result = await handler(message, request);
      if (result && result instanceof Response) {
        return result;
      }
    } catch (e) {
      console.error(e);
    }
  }
  return null;
}

// src/utils.js
function randomString(length) {
  const chars = "0123456789abcdefghijklmnopqrstuvwxyzABCDEFGHIJKLMNOPQRSTUVWXYZ";
  let result = "";
  for (let i = length; i > 0; --i)
    result += chars[Math.floor(Math.random() * chars.length)];
  return result;
}
async function historyPassword() {
  let password = await DATABASE.get(CONST.PASSWORD_KEY);
  if (password === null) {
    password = randomString(16);
    await DATABASE.put(CONST.PASSWORD_KEY, password);
  }
  return password;
}
function renderHTML(body) {
  return `
<html>  
  <head>
    <title>ChatGPT-Telegram-Workers</title>
    <meta charset="utf-8">
    <meta name="viewport" content="width=device-width, initial-scale=1">
    <meta name="description" content="ChatGPT-Telegram-Workers">
    <meta name="author" content="TBXark">
    <style>
      body {
        font-family: -apple-system, BlinkMacSystemFont, "Segoe UI", Roboto, Helvetica, Arial, sans-serif, "Apple Color Emoji", "Segoe UI Emoji", "Segoe UI Symbol";
        font-size: 1rem;
        font-weight: 400;
        line-height: 1.5;
        color: #212529;
        text-align: left;
        background-color: #fff;
      }
      h1 {
        margin-top: 0;
        margin-bottom: 0.5rem;
      }
      p {
        margin-top: 0;
        margin-bottom: 1rem;
      }
      a {
        color: #007bff;
        text-decoration: none;
        background-color: transparent;
      }
      a:hover {
        color: #0056b3;
        text-decoration: underline;
      }
      strong {
        font-weight: bolder;
      }
    </style>
  </head>
  <body>
    ${body}
  </body>
</html>
  `;
}

// src/router.js
var helpLink = "https://github.com/TBXark/ChatGPT-Telegram-Workers/blob/master/DEPLOY.md";
var issueLink = "https://github.com/TBXark/ChatGPT-Telegram-Workers/issues";
var initLink = "./init";
async function bindWebHookAction(request) {
  const result = [];
  const domain = new URL(request.url).host;
  for (const token of ENV.TELEGRAM_AVAILABLE_TOKENS) {
    const url = `https://${domain}/telegram/${token.trim()}/webhook`;
    const id = token.split(":")[0];
    result[id] = {
      webhook: await bindTelegramWebHook(token, url),
      command: await setCommandForTelegram(token)
    };
  }
  const HTML = renderHTML(`
    <h1>ChatGPT-Telegram-Workers</h1>
    <h2>${domain}</h2>
    ${Object.keys(result).map((id) => `
        <h4>Bot ID: ${id}</h4>
        <p style="color: ${result[id].webhook.ok ? "green" : "red"}">Webhook: ${JSON.stringify(result[id].webhook)}</p>
        <p style="color: ${result[id].command.ok ? "green" : "red"}">Command: ${JSON.stringify(result[id].command)}</p>
        `).join("")}
     <h4 style="color: red;">Delete this route after binding</h4>
     <pre style="background: beige">
     
       if (pathname.startsWith(\`/init\`)) {
            return bindWebHookAction(request);
       }
     </pre>
     <p>For more information, please visit <a href="${helpLink}">${helpLink}</a></p>
     <p>If you have any questions, please visit <a href="${issueLink}">${issueLink}</a></p>

    `);
  return new Response(HTML, { status: 200, headers: { "Content-Type": "text/html" } });
}
async function loadChatHistory(request) {
  const password = await historyPassword();
  const { pathname } = new URL(request.url);
  const historyKey = pathname.match(/^\/telegram\/(.+)\/history/)[1];
  const params = new URL(request.url).searchParams;
  const passwordParam = params.get("password");
  if (passwordParam !== password) {
    return new Response("Password Error", { status: 200 });
  }
  const history = await DATABASE.get(historyKey).then((res) => JSON.parse(res));
  const HTML = renderHTML(`
        <div id="history" style="width: 100%; height: 100%; overflow: auto; padding: 10px;">
            ${history.map((item) => `
                <div style="margin-bottom: 10px;">
                    <hp style="font-size: 16px; color: #999; margin-bottom: 5px;">${item.role}:</hp>
                    <p style="font-size: 12px; color: #333;">${item.content}</p>
                </div>
            `).join("")}
        </div>
  `);
  return new Response(HTML, { status: 200, headers: { "Content-Type": "text/html" } });
}
async function telegramWebhookAction(request) {
  const resp = await handleMessage(request);
  return resp || new Response("NOT HANDLED", { status: 200 });
}
async function defaultIndexAction() {
  const HTML = renderHTML(`
    <h1>ChatGPT-Telegram-Workers</h1>
    <p>Deployed Successfully!</p>
    <p>You must <strong><a href="${initLink}"> >>>>> init <<<<< </a></strong> first.</p>
    <p>For more information, please visit <a href="${helpLink}">${helpLink}</a></p>
    <p>If you have any questions, please visit <a href="${issueLink}">${issueLink}</a></p>
  `);
  return new Response(HTML, { status: 200, headers: { "Content-Type": "text/html" } });
}
async function handleRequest(request) {
  const { pathname } = new URL(request.url);
  if (pathname === `/`) {
    return defaultIndexAction();
  }
  if (pathname.startsWith(`/init`)) {
    return bindWebHookAction(request);
  }
  if (pathname.startsWith(`/telegram`) && pathname.endsWith(`/history`)) {
    return loadChatHistory(request);
  }
  if (pathname.startsWith(`/telegram`) && pathname.endsWith(`/webhook`)) {
    return telegramWebhookAction(request);
  }
  return null;
}

// main.js
var main_default = {
  async fetch(request, env) {
    try {
      initEnv(env);
      const resp = await handleRequest(request);
      return resp || new Response("NOTFOUND", { status: 404 });
    } catch (e) {
      console.error(e);
      return new Response("ERROR:" + e.message, { status: 200 });
    }
  }
};
export {
  main_default as default
};<|MERGE_RESOLUTION|>--- conflicted
+++ resolved
@@ -11,15 +11,8 @@
   AUTO_TRIM_HISTORY: false,
   MAX_HISTORY_LENGTH: 20,
   DEBUG_MODE: false,
-<<<<<<< HEAD
-  BUILD_TIMESTAMP: 1678171234,
-  BUILD_VERSION: "2ed220a"
-=======
-  // 当前版本
-  BUILD_TIMESTAMP: 1678167980,
-  // 当前版本 commit id
-  BUILD_VERSION: "6bd5596"
->>>>>>> 17dd60bb
+  BUILD_TIMESTAMP: 1678171565,
+  BUILD_VERSION: "abc91fb"
 };
 var CONST = {
   PASSWORD_KEY: "chat_history_password",
@@ -739,7 +732,6 @@
         `).join("")}
      <h4 style="color: red;">Delete this route after binding</h4>
      <pre style="background: beige">
-     
        if (pathname.startsWith(\`/init\`)) {
             return bindWebHookAction(request);
        }
