// / --  环境变量
// 推荐在Workers配置界面填写环境变量， 而不是直接修改这些变量
// OpenAI API Key
let API_KEY = null;
// Telegram Bot Token
let TELEGRAM_TOKEN = null;
// Available Telegram Bot Tokens
let TELEGRAM_AVAILABLE_TOKENS = null;
// Workers Domain
let WORKERS_DOMAIN = null;
// Disable white list
let I_AM_A_GENEROUS_PERSON = false;
// Chat White List
let CHAT_WHITE_LIST = [];
// Telegram Bot Username
let BOT_NAME = null;
<<<<<<< HEAD
// Group Chat Bot SHARE MODE
let GROUP_CHAT_BOT_SHARE_MODE = false;
=======
// Debug Mode
let DEBUG_MODE = false;
>>>>>>> 45ef722d


// / --  KV数据库
// KV Namespace Bindings
let DATABASE = null;

// / --  数据库配置
// 用户配置
const USER_CONFIG = {
  // 系统初始化消息
  SYSTEM_INIT_MESSAGE: '你是一个得力的助手',
  // OpenAI API 额外参数
  OPENAI_API_EXTRA_PARAMS: {},
};


// / -- 共享上下文
// 当前聊天上下文
const CURRENR_CHAT_CONTEXT = {
  chat_id: null,
  parse_mode: 'Markdown',
};

// 共享上下文
const SHARE_CONTEXT = {
  currentBotId: null,
  chatHistoryKey: null, // history:user_id:bot_id:group_id
  configStoreKey: null, // user_config:user_id:bot_id
};


// / --  初始化
// 初始化全局环境变量
function initGlobalEnv(env) {
  if (env.API_KEY) {
    API_KEY = env.API_KEY;
  }
  if (env.TELEGRAM_TOKEN) {
    TELEGRAM_TOKEN = env.TELEGRAM_TOKEN;
  }
  if (env.CHAT_WHITE_LIST) {
    CHAT_WHITE_LIST = env.CHAT_WHITE_LIST.split(',');
  }
  if (env.TELEGRAM_AVAILABLE_TOKENS) {
    TELEGRAM_AVAILABLE_TOKENS = env.TELEGRAM_AVAILABLE_TOKENS.split(',');
  }
  if (env.WORKERS_DOMAIN) {
    WORKERS_DOMAIN = env.WORKERS_DOMAIN;
  }
  if (env.I_AM_A_GENEROUS_PERSON) {
    I_AM_A_GENEROUS_PERSON = (env.I_AM_A_GENEROUS_PERSON || 'false') === 'true';
  }
  if (env.DATABASE) {
    DATABASE = env.DATABASE;
  }
  if (env.BOT_NAME) {
    BOT_NAME = env.BOT_NAME;
  }
<<<<<<< HEAD
  if (env.GROUP_CHAT_BOT_SHARE_MODE) {
    GROUP_CHAT_BOT_SHARE_MODE = (env.GROUP_CHAT_BOT_SHARE_MODE || 'false') === 'true';
=======
  if (env.DEBUG_MODE) {
    DEBUG_MODE = (env.DEBUG_MODE || 'false') === 'true';
>>>>>>> 45ef722d
  }
}

// 初始化用户配置
async function initUserConfig(id) {
  try {
    const userConfig = await DATABASE.get(SHARE_CONTEXT.configStoreKey).then(
        (res) => JSON.parse(res) || {},
    );
    for (const key in userConfig) {
      if (USER_CONFIG.hasOwnProperty(key) && typeof USER_CONFIG[key] === typeof userConfig[key]) {
        USER_CONFIG[key] = userConfig[key];
      }
    }
  } catch (e) {
    console.error(e);
  }
}

// 初始化当前Telegram Token
async function initTelegramToken(token, request) {
  if (TELEGRAM_TOKEN && TELEGRAM_TOKEN === token) {
    return null;
  }
  if (TELEGRAM_AVAILABLE_TOKENS && Array.isArray(TELEGRAM_AVAILABLE_TOKENS)) {
    if (TELEGRAM_AVAILABLE_TOKENS.includes(token)) {
      TELEGRAM_TOKEN = token;
      return null;
    }
  }
  const {message} = await request.json();
  if (message?.chat?.id) {
    return sendMessageToTelegram(
        '你没有权限使用这个命令, 请请联系管理员添加你的Token到白名单',
        token,
        {chat_id: message.chat.id},
    );
  } else {
    return new Response('你没有权限使用这个命令, 请请联系管理员添加你的Token到白名单', {status: 200});
  }
}

// / --  Router
// 绑定Telegram回调
async function bindWebHookAction() {
  const result = [];
  const tokenSet = new Set();
  if (TELEGRAM_TOKEN) {
    tokenSet.add(TELEGRAM_TOKEN);
  }
  if (TELEGRAM_AVAILABLE_TOKENS && Array.isArray(TELEGRAM_AVAILABLE_TOKENS)) {
    TELEGRAM_AVAILABLE_TOKENS.forEach((token) => tokenSet.add(token));
  }
  for (const token of tokenSet) {
    const resp = await fetch(
        `https://api.telegram.org/bot${token}/setWebhook`,
        {
          method: 'POST',
          headers: {
            'Content-Type': 'application/json',
          },
          body: JSON.stringify({
            url: `https://${WORKERS_DOMAIN}/telegram/${token}/webhook`,
          }),
        },
    ).then((res) => res.json());
    result.push(resp);
  }
  return new Response(JSON.stringify(result), {status: 200});
}

// 处理Telegram回调
async function telegramWebhookAction(request) {
  // token 预处理
  const {pathname} = new URL(request.url);
  const token = pathname.match(/^\/telegram\/(\d+:[A-Za-z0-9_-]{35})\/webhook/)[1];
  const tokenError = await initTelegramToken(token, request);
  if (tokenError) {
    return tokenError;
  }
  if (TELEGRAM_AVAILABLE_TOKENS && Array.isArray(TELEGRAM_AVAILABLE_TOKENS) && TELEGRAM_AVAILABLE_TOKENS.length > 1) {
    // 如果有多个BOT，需要设置currentBotId
    SHARE_CONTEXT.currentBotId = token.split(':')[0];
  }
  // 消息处理中间件
  const {message} = await request.json();

  if (DEBUG_MODE) {
    await DATABASE.put(`last_message:${message?.chat?.id}`, JSON.stringify(message));
  }

  const handlers = [
    msgInitChatContext,
    msgCheckEnvIsReady,
    msgFilterWhiteList,
    msgHandleGroupMessage,
    msgFilterNonTextMessage,
    msgUpdateUserConfig,
    msgCreateNewChatContext,
    msgChatWithOpenAI,
  ];

  for (const handler of handlers) {
    try {
      const result = await handler(message);
      if (result && result instanceof Response) {
        return result;
      }
    } catch (e) {
      console.error(e);
    }
  }
  return new Response('NOT HANDLED', {status: 200});
}


// / --  Handler
// 初始化聊天上下文
async function msgInitChatContext(message) {
  const id = message?.chat?.id;
  if (id === undefined || id === null) {
    return new Response('ID NOT FOUND', {status: 200});
  }

  let historyKey = `history:${id}`;
  let configStoreKey = `user_config:${id}`;

  await initUserConfig(id);
  CURRENR_CHAT_CONTEXT.chat_id = id;

  if (SHARE_CONTEXT.currentBotId) {
    historyKey += `:${SHARE_CONTEXT.currentBotId}`;
  }

  // 标记群组消息
  if (message.chat.type === 'group') {
    CURRENR_CHAT_CONTEXT.reply_to_message_id = message.message_id;
    if (!GROUP_CHAT_BOT_SHARE_MODE) {
      historyKey += `:${message.message_id}`;
    }
  }

  if (SHARE_CONTEXT.currentBotId) {
    configStoreKey += `:${SHARE_CONTEXT.currentBotId}`;
  }

  SHARE_CONTEXT.chatHistoryKey = historyKey;
  SHARE_CONTEXT.configStoreKey = configStoreKey;
  return null;
}

// 检查环境变量是否设置
async function msgCheckEnvIsReady(message) {
  if (!API_KEY) {
    return sendMessageToTelegram(
        'OpenAI API Key 未设置',
    );
  }
  if (!DATABASE) {
    return sendMessageToTelegram(
        'DATABASE 未设置',
    );
  }
  return null;
}

// 过滤非白名单用户
async function msgFilterWhiteList(message) {
  // 对群组消息放行
  if (CURRENR_CHAT_CONTEXT.reply_to_message_id) {
    return null;
  }
  if (I_AM_A_GENEROUS_PERSON) {
    return null;
  }
  if (!CHAT_WHITE_LIST.includes(`${CURRENR_CHAT_CONTEXT.chat_id}`)) {
    return sendMessageToTelegram(
        `你没有权限使用这个命令, 请请联系管理员添加你的ID(${CURRENR_CHAT_CONTEXT.chat_id})到白名单`,
    );
  }
  return null;
}

// 过滤非文本消息
async function msgFilterNonTextMessage(message) {
  if (!message.text) {
    return sendMessageToTelegram(
        '暂不支持非文本格式消息',
    );
  }
  return null;
}

// 处理群消息
async function msgHandleGroupMessage(message) {
  // 处理群组消息，过滤掉AT部分
  if (BOT_NAME && CURRENR_CHAT_CONTEXT.reply_to_message_id) {
    if (!message.text) {
      return sendMessageToTelegram(
          '暂不支持非文本格式消息',
      );
    }
    let mentioned = false;
    if (message.entities) {
      let content = '';
      let offset = 0;
      message.entities.forEach((entity) => {
        if (entity.type === 'mention' || entity.type === 'text_mention') {
          if (!mentioned) {
            const mention = message.text.substring(entity.offset, entity.length);
            if (mention === BOT_NAME || mention === '@' + BOT_NAME) {
              mentioned = true;
            }
          }
          content += message.text.substring(offset, entity.offset);
          offset = entity.offset + entity.length;
        }
      });
      content += message.text.substring(offset, message.text.length);
      message.text = content.trim();
    }
    // 未AT机器人的消息不作处理
    if (!mentioned) {
      return new Response('NOT MENTIONED', {status: 200});
    }
  }
  return null;
}

// 用户配置修改
async function msgUpdateUserConfig(message) {
  if (!message.text.startsWith('SETENV')) {
    return null;
  }
  const regex = /^SETENV\s+(\w+)\s*=\s*(.*)$/;
  try {
    const match = message.text.match(regex);
    const key = match[1];
    const value = match[2];
    switch (typeof USER_CONFIG[key]) {
      case 'number':
        USER_CONFIG[key] = Number(value);
        break;
      case 'boolean':
        USER_CONFIG[key] = value === 'true';
        break;
      case 'string':
        USER_CONFIG[key] = value;
        break;
      case 'array':
        const array = JSON.parse(value);
        if ( Array.isArray(array)) {
          USER_CONFIG[key] = array;
          break;
        }
        return sendMessageToTelegram(
            '不支持的配置项或数据类型错误',
        );
      case 'object':
        const object = JSON.parse(value);
        if ( typeof object === 'object') {
          USER_CONFIG[key] = object;
          break;
        }
        return sendMessageToTelegram(
            '不支持的配置项或数据类型错误',
        );
      default:
        return sendMessageToTelegram(
            '不支持的配置项或数据类型错误',
        );
    }
    await DATABASE.put(SHARE_CONTEXT.configStoreKey, JSON.stringify(USER_CONFIG));
    return sendMessageToTelegram(
        '更新配置成功',
    );
  } catch (e) {
    return sendMessageToTelegram(
        `配置项格式错误: ${e.message}`,
    );
  }
}

// 新的对话
async function msgCreateNewChatContext(message) {
  if (message.text !== '/new' && message.text !== '/start') {
    return null;
  }
  try {
    let historyKey = SHARE_CONTEXT.chatHistoryKey;
    if (SHARE_CONTEXT.currentBotId) {
      historyKey += `:${SHARE_CONTEXT.currentBotId}`;
    }
    await DATABASE.delete(historyKey);
    return sendMessageToTelegram(
        '新的对话已经开始',
    );
  } catch (e) {
    return sendMessageToTelegram(
        `ERROR: ${e.message}`,
    );
  }
}

// 聊天
async function msgChatWithOpenAI(message) {
  try {
    const historyKey = SHARE_CONTEXT.chatHistoryKey;
    let history = [];
    try {
      history = await DATABASE.get(historyKey).then((res) => JSON.parse(res));
    } catch (e) {
      console.error(e);
    }
    if (!history || !Array.isArray(history) || history.length === 0) {
      history = [{role: 'system', content: USER_CONFIG.SYSTEM_INIT_MESSAGE}];
    }
    const answer = await sendMessageToChatGPT(message.text, history);
    history.push({role: 'user', content: message.text});
    history.push({role: 'assistant', content: answer});
    await DATABASE.put(historyKey, JSON.stringify(history));
    return sendMessageToTelegram(answer, TELEGRAM_TOKEN);
  } catch (e) {
    return sendMessageToTelegram(
        `ERROR: ${e.message}`,
    );
  }
}

// / --  API
// 发送消息到ChatGPT
async function sendMessageToChatGPT(message, history) {
  try {
    const body = {
      model: 'gpt-3.5-turbo',
      ...USER_CONFIG.OPENAI_API_EXTRA_PARAMS,
      messages: [
        ...(history || []),
        {role: 'user', content: message},
      ],
    };
    const resp = await fetch('https://api.openai.com/v1/chat/completions', {
      method: 'POST',
      headers: {
        'Content-Type': 'application/json',
        'Authorization': `Bearer ${API_KEY}`,
      },
      body: JSON.stringify(body),
    }).then((res) => res.json());
    if (resp.error?.message) {
      return `OpenAI API 错误\n> ${resp.error.message}}`;
    }
    return resp.choices[0].message.content;
  } catch (e) {
    console.error(e);
    return `我不知道该怎么回答\n> ${e.message}}`;
  }
}

// 发送消息到Telegram
async function sendMessageToTelegram(message, token, context) {
  return await fetch(`https://api.telegram.org/bot${token || TELEGRAM_TOKEN}/sendMessage`, {
    method: 'POST',
    headers: {
      'Content-Type': 'application/json',
    },
    body: JSON.stringify({
      ...(context || CURRENR_CHAT_CONTEXT),
      text: message,
    }),
  });
}


// / --  Main
export default {
  async fetch(request, env) {
    try {
      initGlobalEnv(env);
      const {pathname} = new URL(request.url);
      if (pathname.startsWith(`/init`)) {
        return bindWebHookAction();
      }
      if (pathname.startsWith(`/telegram`) && pathname.endsWith(`/webhook`)) {
        return telegramWebhookAction(request);
      }
      return new Response('NOTFOUND: ' + pathname, {status: 404});
    } catch (e) {
      console.error(e);
      return new Response('ERROR:' + e.message, {status: 200});
    }
  },
};<|MERGE_RESOLUTION|>--- conflicted
+++ resolved
@@ -14,13 +14,10 @@
 let CHAT_WHITE_LIST = [];
 // Telegram Bot Username
 let BOT_NAME = null;
-<<<<<<< HEAD
-// Group Chat Bot SHARE MODE
+// Group Chat Bot Share History 
 let GROUP_CHAT_BOT_SHARE_MODE = false;
-=======
 // Debug Mode
 let DEBUG_MODE = false;
->>>>>>> 45ef722d
 
 
 // / --  KV数据库
@@ -79,13 +76,11 @@
   if (env.BOT_NAME) {
     BOT_NAME = env.BOT_NAME;
   }
-<<<<<<< HEAD
   if (env.GROUP_CHAT_BOT_SHARE_MODE) {
     GROUP_CHAT_BOT_SHARE_MODE = (env.GROUP_CHAT_BOT_SHARE_MODE || 'false') === 'true';
-=======
+  }
   if (env.DEBUG_MODE) {
     DEBUG_MODE = (env.DEBUG_MODE || 'false') === 'true';
->>>>>>> 45ef722d
   }
 }
 
@@ -284,9 +279,8 @@
   // 处理群组消息，过滤掉AT部分
   if (BOT_NAME && CURRENR_CHAT_CONTEXT.reply_to_message_id) {
     if (!message.text) {
-      return sendMessageToTelegram(
-          '暂不支持非文本格式消息',
-      );
+      return new Response('NON TEXT MESSAGE', {status: 200});
+
     }
     let mentioned = false;
     if (message.entities) {
