import {ENV, DATABASE, CONST} from './env.js';
import {SHARE_CONTEXT, USER_CONFIG, USER_DEFINE, CURRENT_CHAT_CONTEXT, initContext} from './context.js';
import {sendMessageToTelegram, sendChatActionToTelegram, deleteMessageInlineKeyboard} from './telegram.js';
import {requestCompletionsFromChatGPT} from './openai.js';
import {handleCommandMessage} from './command.js';
import {errorToString} from './utils.js';

const MAX_TOKEN_LENGTH = 2048;

// Middleware

// 初始化聊天上下文
async function msgInitChatContext(message, request) {
  try {
    await initContext(message, request);
  } catch (e) {
    return new Response(errorToString(e), {status: 200});
  }
  return null;
}


async function msgSaveLastMessage(message) {
  if (ENV.DEBUG_MODE) {
    const lastMessageKey = `last_message:${SHARE_CONTEXT.chatHistoryKey}`;
    await DATABASE.put(lastMessageKey, JSON.stringify(message));
  }
  return null;
}


// 检查环境变量是否设置
async function msgCheckEnvIsReady(message) {
  if (!ENV.API_KEY) {
    return sendMessageToTelegram('OpenAI API Key 未设置');
  }
  if (!DATABASE) {
    return sendMessageToTelegram('DATABASE 未设置');
  }
  return null;
}

// 过滤非白名单用户
async function msgFilterWhiteList(message) {
  if (ENV.I_AM_A_GENEROUS_PERSON) {
    return null;
  }
  // 判断私聊消息
  if (SHARE_CONTEXT.chatType==='private') {
    // 白名单判断
    if (!ENV.CHAT_WHITE_LIST.includes(`${CURRENT_CHAT_CONTEXT.chat_id}`)) {
      return sendMessageToTelegram(
          `你没有权限使用这个命令, 请请联系管理员添加你的ID(${CURRENT_CHAT_CONTEXT.chat_id})到白名单`,
      );
    }
    return null;
  }

  // 判断群聊消息
  if (CONST.GROUP_TYPES.includes(SHARE_CONTEXT.chatType)) {
    // 未打开群组机器人开关,直接忽略
    if (!ENV.GROUP_CHAT_BOT_ENABLE) {
      return new Response('ID SUPPORT', {status: 401});
    }
    // 白名单判断
    if (!ENV.CHAT_GROUP_WHITE_LIST.includes(`${CURRENT_CHAT_CONTEXT.chat_id}`)) {
      return sendMessageToTelegram(
          `该群未开启聊天权限, 请请联系管理员添加群ID(${CURRENT_CHAT_CONTEXT.chat_id})到白名单`,
      );
    }
    return null;
  }
  return sendMessageToTelegram(
      `暂不支持该类型(${SHARE_CONTEXT.chatType})的聊天`,
  );
}

// 过滤非文本消息
async function msgFilterNonTextMessage(message) {
  if (!message.text) {
    return sendMessageToTelegram('暂不支持非文本格式消息');
  }
  return null;
}

// 处理群消息
async function msgHandleGroupMessage(message) {
  // 非文本消息直接忽略
  if (!message.text) {
    return new Response('NON TEXT MESSAGE', {status: 200});
  }
  // 处理群组消息，过滤掉AT部分
  const botName = SHARE_CONTEXT.currentBotName;
  if (botName) {
    let mentioned = false;
    if (SHARE_CONTEXT.fromInlineKeyboard) {
      mentioned = true;
    }
    // Reply消息
    if (message.reply_to_message) {
      if (message.reply_to_message.from.username === botName) {
        mentioned = true;
      }
    }
    if (message.entities) {
      let content = '';
      let offset = 0;
      message.entities.forEach((entity) => {
        switch (entity.type) {
          case 'bot_command':
            if (!mentioned) {
              const mention = message.text.substring(
                  entity.offset,
                  entity.offset + entity.length,
              );
              if (mention.endsWith(botName)) {
                mentioned = true;
              }
              const cmd = mention
                  .replaceAll('@' + botName, '')
                  .replaceAll(botName)
                  .trim();
              content += cmd;
              offset = entity.offset + entity.length;
            }
            break;
          case 'mention':
          case 'text_mention':
            if (!mentioned) {
              const mention = message.text.substring(
                  entity.offset,
                  entity.offset + entity.length,
              );
              if (mention === botName || mention === '@' + botName) {
                mentioned = true;
              }
            }
            content += message.text.substring(offset, entity.offset);
            offset = entity.offset + entity.length;
            break;
        }
      });
      content += message.text.substring(offset, message.text.length);
      message.text = content.trim();
    }
    // 未AT机器人的消息不作处理
    if (!mentioned) {
      return new Response('NOT MENTIONED', {status: 200});
    } else {
      return null;
    }
  }
  return new Response('NOT SET BOTNAME', {status: 200}); ;
}

// 响应命令消息
async function msgHandleCommand(message) {
  return await handleCommandMessage(message);
}

// 响应身份角色扮演
async function msgHandleRole(message) {
  if (!message.text.startsWith('~')) {
    return null;
  }
  message.text = message.text.slice(1);
  const kv = message.text.indexOf(' ');
  if (kv === -1) {
    return null;
  }
  const role = message.text.slice(0, kv);
  const msg = message.text.slice(kv + 1).trim();
  // 存在角色就替换USER_CONFIG
  if (USER_DEFINE.ROLE.hasOwnProperty(role)) {
    SHARE_CONTEXT.ROLE=role;
    message.text = msg;
    const roleConfig = USER_DEFINE.ROLE[role];
    for (const key in roleConfig) {
      if (
        USER_CONFIG.hasOwnProperty(key) &&
          typeof USER_CONFIG[key] === typeof roleConfig[key]
      ) {
        USER_CONFIG[key] = roleConfig[key];
      }
    }
  }
}
/**
 * 你的回复遵守以下规则
 * {如果我发送"/喵娘"，你扮演喵状态并忽略其他所有身份，每次回复都是态度扭扭捏捏爱撒娇，经常在回复中劝人躺平、回家种地务农，认为所有人都是善良纯真，并以"咕噜喵~"结尾}
 * {如果我发送"/翻译"，你进入翻译状态并忽略其他所有身份，将中文翻译为英文，如果不是中文则全部翻译为中文，提供两个答案，①字面意思直接翻译不讲逻辑，②是流畅通顺合逻辑的版本}
 * {如果我发送"/老板"，你持续进入老板状态并忽略其他所有身份，你的态度看不起任何人，你完全不用任何敬语词组，你的性格自私刻薄虚伪可恨体现在回复文字里，以"加油韭菜"结尾}
 */

// 聊天
async function msgChatWithOpenAI(message) {
  try {
    console.log('提问消息:'+message.text||'');
    const historyDisable = ENV.AUTO_TRIM_HISTORY && ENV.MAX_HISTORY_LENGTH <= 0;
    setTimeout(() => sendChatActionToTelegram('typing').catch(console.error), 0);
    const historyKey = SHARE_CONTEXT.chatHistoryKey;
<<<<<<< HEAD
    const {real: history, fake: fakeHistory} = await loadHistory(historyKey);
    const answer = await requestCompletionsFromChatGPT(message.text, fakeHistory || history);
=======
    let {real: history, fake: fakeHistory, original: original} = await loadHistory(historyKey);

    console.log('历史消息1:', JSON.stringify(fakeHistory || history));
    history = JSON.parse(JSON.stringify(history));
    history.map((item)=>{
      item.cosplay=undefined;
    });
    console.log('历史消息2:', JSON.stringify(fakeHistory || history));

    const answer = await sendMessageToChatGPT(message.text, fakeHistory || history);
>>>>>>> 5196cd13
    if (!historyDisable) {
      original.push({role: 'user', content: message.text || '', cosplay: SHARE_CONTEXT.ROLE || ''});
      original.push({role: 'assistant', content: answer, cosplay: SHARE_CONTEXT.ROLE || ''});
      await DATABASE.put(historyKey, JSON.stringify(original)).catch(console.error);
    }
    if (SHARE_CONTEXT.chatType && ENV.INLINE_KEYBOARD_ENABLE.includes(SHARE_CONTEXT.chatType)) {
      const replyMarkup = { };
      replyMarkup.inline_keyboard = [[
        {
          text: '继续',
          callback_data: `#continue`,
        },
        {
          text: '结束',
          callback_data: `#end`,
        },
      ]];
      CURRENT_CHAT_CONTEXT.reply_markup = replyMarkup;
    }
    return sendMessageToTelegram(answer);
  } catch (e) {
    return sendMessageToTelegram(`ERROR:CHAT: ${e.message}`);
  }
}

// 根据类型对消息进一步处理
export async function msgProcessByChatType(message) {
  const handlerMap = {
    'private': [
      msgFilterWhiteList,
      msgFilterNonTextMessage,
      msgHandleCommand,
      msgHandleRole,
    ],
    'group': [
      msgHandleGroupMessage,
      msgFilterWhiteList,
      msgHandleCommand,
      msgHandleRole,
    ],
    'supergroup': [
      msgHandleGroupMessage,
      msgFilterWhiteList,
      msgHandleCommand,
      msgHandleRole,
    ],
  };
  if (!handlerMap.hasOwnProperty(SHARE_CONTEXT.chatType)) {
    return sendMessageToTelegram(
        `暂不支持该类型(${SHARE_CONTEXT.chatType})的聊天`,
    );
  }
  const handlers = handlerMap[SHARE_CONTEXT.chatType];
  for (const handler of handlers) {
    try {
      const result = await handler(message);
      if (result && result instanceof Response) {
        return result;
      }
    } catch (e) {
      console.error(e);
      return sendMessageToTelegram(
          `处理(${SHARE_CONTEXT.chatType})的聊天消息出错`,
      );
    }
  }
  return null;
}

// Loader
async function loadMessage(request) {
  const raw = await request.json();
  console.log(raw);
  if (ENV.DEV_MODE) {
    setTimeout(() => {
      DATABASE.put(`log:${new Date().toISOString()}`, JSON.stringify(raw), {expirationTtl: 600}).catch(console.error);
    });
  }
  if (raw.message) {
    return raw.message;
  } else if (raw.callback_query && raw.callback_query.message) {
    const messageId = raw.callback_query.message?.message_id;
    const chatId = raw.callback_query.message?.chat?.id;
    const data = raw.callback_query.data;
    if (data.startsWith('#continue')) {
      raw.callback_query.message.text = '继续';
    } else if (data.startsWith('#end')) {
      raw.callback_query.message.text = '/new';
    }
    if (messageId && chatId) {
      setTimeout(() => deleteMessageInlineKeyboard(chatId, messageId).catch(console.error), 0);
    }
    SHARE_CONTEXT.fromInlineKeyboard = true;
    return raw.callback_query.message;
  } else {
    throw new Error('Invalid message');
  }
}

// { real: [], fake: [] }
async function loadHistory(key) {
  const initMessage = {role: 'system', content: USER_CONFIG.SYSTEM_INIT_MESSAGE};
  const historyDisable = ENV.AUTO_TRIM_HISTORY && ENV.MAX_HISTORY_LENGTH <= 0;
  if (historyDisable) {
    return {real: [initMessage], original: [initMessage]};
  }
  let history = [];
  try {
    history = JSON.parse(await DATABASE.get(key));
  } catch (e) {
    console.error(e);
  }
  if (!history || !Array.isArray(history) || history.length === 0) {
    history = [];
  }
  const original = history;
  // 按身份过滤
  if (SHARE_CONTEXT.ROLE) {
    history = history.filter((chat) => SHARE_CONTEXT.ROLE === chat.cosplay);
  }

  if (ENV.AUTO_TRIM_HISTORY && ENV.MAX_HISTORY_LENGTH > 0) {
    // 历史记录超出长度需要裁剪
    if (history.length > ENV.MAX_HISTORY_LENGTH) {
      history = history.splice(history.length - ENV.MAX_HISTORY_LENGTH);
    }
    // 处理token长度问题
    let tokenLength = Array.from(initMessage.content).length;
    for (let i = history.length - 1; i >= 0; i--) {
      const historyItem = history[i];
      let length = 0;
      if (historyItem.content) {
        length = Array.from(historyItem.content).length;
      } else {
        historyItem.content = '';
      }
      // 如果最大长度超过maxToken,裁剪history
      tokenLength += length;
      if (tokenLength > MAX_TOKEN_LENGTH) {
        history = history.splice(i + 1);
        break;
      }
    }
  }
  switch (history.length > 0 ? history[0].role : '') {
    case 'assistant': // 第一条为机器人，替换成init
    case 'system': // 第一条为system，用新的init替换
      history[0] = initMessage;
      break;
    default:// 默认给第一条插入init
      history.unshift(initMessage);
  }
  if (ENV.SYSTEM_INIT_MESSAGE_ROLE !== 'system' && history.length > 0 && history[0].role === 'system') {
    const fake = [
      ...history,
    ];
    fake[0] = {
      ...fake[0],
      role: ENV.SYSTEM_INIT_MESSAGE_ROLE,
    };
    return {real: history, fake, original: original};
  }
  return {real: history, original: original};
}

export async function handleMessage(request) {
  const message = await loadMessage(request);

  // 消息处理中间件
  const handlers = [
    msgInitChatContext, // 初始化聊天上下文: 生成chat_id, reply_to_message_id(群组消息), SHARE_CONTEXT
    msgSaveLastMessage, // 保存最后一条消息
    msgCheckEnvIsReady, // 检查环境是否准备好: API_KEY, DATABASE
    msgProcessByChatType, // 根据类型对消息进一步处理
    msgChatWithOpenAI, // 与OpenAI聊天
  ];

  for (const handler of handlers) {
    try {
      const result = await handler(message, request);
      if (result && result instanceof Response) {
        return result;
      }
    } catch (e) {
      return new Response(errorToString(e), {status: 500});
    }
  }
  return null;
}<|MERGE_RESOLUTION|>--- conflicted
+++ resolved
@@ -199,21 +199,14 @@
     const historyDisable = ENV.AUTO_TRIM_HISTORY && ENV.MAX_HISTORY_LENGTH <= 0;
     setTimeout(() => sendChatActionToTelegram('typing').catch(console.error), 0);
     const historyKey = SHARE_CONTEXT.chatHistoryKey;
-<<<<<<< HEAD
-    const {real: history, fake: fakeHistory} = await loadHistory(historyKey);
-    const answer = await requestCompletionsFromChatGPT(message.text, fakeHistory || history);
-=======
     let {real: history, fake: fakeHistory, original: original} = await loadHistory(historyKey);
 
-    console.log('历史消息1:', JSON.stringify(fakeHistory || history));
     history = JSON.parse(JSON.stringify(history));
     history.map((item)=>{
       item.cosplay=undefined;
     });
-    console.log('历史消息2:', JSON.stringify(fakeHistory || history));
-
-    const answer = await sendMessageToChatGPT(message.text, fakeHistory || history);
->>>>>>> 5196cd13
+
+    const answer = await requestCompletionsFromChatGPT(message.text, fakeHistory || history);
     if (!historyDisable) {
       original.push({role: 'user', content: message.text || '', cosplay: SHARE_CONTEXT.ROLE || ''});
       original.push({role: 'assistant', content: answer, cosplay: SHARE_CONTEXT.ROLE || ''});
