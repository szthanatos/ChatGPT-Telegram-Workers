--- conflicted
+++ resolved
@@ -1,12 +1,7 @@
 import {sendMessageToTelegram, sendPhotoToTelegram, sendChatActionToTelegram, getChatRole} from './telegram.js';
 import {DATABASE, ENV, CONST} from './env.js';
-<<<<<<< HEAD
-import {SHARE_CONTEXT, USER_CONFIG, CURRENT_CHAT_CONTEXT} from './context.js';
+import {SHARE_CONTEXT, USER_CONFIG, CURRENT_CHAT_CONTEXT, USER_DEFINE} from './context.js';
 import {requestImageFromOpenAI} from './openai.js';
-=======
-import {SHARE_CONTEXT, USER_CONFIG, CURRENT_CHAT_CONTEXT, USER_DEFINE} from './context.js';
-import {requestImageFromChatGPT} from './openai.js';
->>>>>>> 5196cd13
 
 const commandAuthCheck = {
   default: function() {
@@ -80,7 +75,7 @@
     help: '设置预设的身份',
     scopes: ['all_private_chats', 'all_chat_administrators'],
     fn: commandUpdateRole,
-    needAuth: shareModeGroupAuthCheck,
+    needAuth: commandAuthCheck.shareModeGroup,
   },
 };
 
