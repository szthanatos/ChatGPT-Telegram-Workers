--- conflicted
+++ resolved
@@ -64,11 +64,9 @@
   }
 }
 
-<<<<<<< HEAD
 function initUserDefine(userDefine) {
   for (const key in userDefine) {
-    if (
-      USER_DEFINE.hasOwnProperty(key) &&
+    if (USER_DEFINE.hasOwnProperty(key) &&
         typeof USER_DEFINE[key] === typeof userDefine[key]
     ) {
       USER_DEFINE[key] = userDefine[key];
@@ -76,10 +74,7 @@
   }
 }
 
-async function initShareContext(message, request) {
-=======
 export function initTelegramContext(request) {
->>>>>>> c33293dc
   const {pathname} = new URL(request.url);
   const token = pathname.match(
       /^\/telegram\/(\d+:[A-Za-z0-9_-]{35})\/webhook/,
